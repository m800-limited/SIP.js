{
  "name": "m800-sip.js",
  "title": "SIP.js",
  "description": "A simple, intuitive, and powerful JavaScript signaling library",
  "version": "0.11.3",
  "main": "dist/sip.js",
  "browser": {
    "./src/environment.js": "./src/environment_browser.js"
  },
  "homepage": "https://sipjs.com",
  "author": "OnSIP <developer@onsip.com> (https://sipjs.com/aboutus/)",
  "contributors": [
    {
      "url": "https://github.com/onsip/SIP.js/blob/master/THANKS.md"
    }
  ],
  "repository": {
    "type": "git",
    "url": "https://github.com/onsip/SIP.js.git"
  },
  "keywords": [
    "sip",
    "websocket",
    "webrtc",
    "library",
    "javascript"
  ],
  "devDependencies": {
    "babel-core": "^6.26.0",
    "babel-loader": "^7.1.2",
    "babel-preset-env": "^1.6.1",
    "eslint": "^4.9.0",
    "jasmine-core": "^3.1.0",
    "karma": "^2.0.2",
    "karma-chrome-launcher": "^2.2.0",
    "karma-cli": "^1.0.1",
    "karma-jasmine": "^1.1.0",
    "karma-jasmine-html-reporter": "^1.2.0",
    "karma-mocha-reporter": "^2.2.5",
    "karma-webpack": "^3.0.0",
    "pegjs": "^0.10.0",
    "pegjs-loader": "^0.5.4",
    "uglifyjs-webpack-plugin": "^1.2.5",
    "webpack": "^4.16.0",
    "webpack-cli": "^3.0.8"
  },
  "engines": {
    "node": ">=6.0"
  },
  "license": "MIT",
  "scripts": {
    "prebuild": "eslint src/*.js src/**/*.js",
    "build-dev": "webpack --progress --env.buildType dev",
    "build-prod": "webpack --progress --env.buildType prod",
    "copy-dist-files": "cp dist/sip.js dist/sip-$npm_package_version.js && cp dist/sip.min.js  dist/sip-$npm_package_version.min.js",
    "build": "npm run build-dev && npm run build-prod && npm run copy-dist-files",
    "browserTest": "sleep 2 && open http://0.0.0.0:9876/debug.html & karma start --reporters kjhtml --no-single-run",
<<<<<<< HEAD
    "commandLineTest": "karma start --reporters mocha --browsers PhantomJS --single-run",
    "buildAndTest": "npm run build && npm run commandLineTest",
    "prepack": "npm run build"
=======
    "commandLineTest": "karma start --reporters mocha --browsers ChromeHeadless --single-run",
    "buildAndTest": "npm run build && npm run commandLineTest",
    "buildAndBrowserTest": "npm run build && npm run browserTest"
>>>>>>> c89547b2
  },
  "dependencies": {
    "crypto-js": "^3.1.9-1"
  },
  "optionalDependencies": {
    "promiscuous": "^0.6.0"
  }
}<|MERGE_RESOLUTION|>--- conflicted
+++ resolved
@@ -55,15 +55,10 @@
     "copy-dist-files": "cp dist/sip.js dist/sip-$npm_package_version.js && cp dist/sip.min.js  dist/sip-$npm_package_version.min.js",
     "build": "npm run build-dev && npm run build-prod && npm run copy-dist-files",
     "browserTest": "sleep 2 && open http://0.0.0.0:9876/debug.html & karma start --reporters kjhtml --no-single-run",
-<<<<<<< HEAD
-    "commandLineTest": "karma start --reporters mocha --browsers PhantomJS --single-run",
-    "buildAndTest": "npm run build && npm run commandLineTest",
-    "prepack": "npm run build"
-=======
     "commandLineTest": "karma start --reporters mocha --browsers ChromeHeadless --single-run",
     "buildAndTest": "npm run build && npm run commandLineTest",
-    "buildAndBrowserTest": "npm run build && npm run browserTest"
->>>>>>> c89547b2
+    "buildAndBrowserTest": "npm run build && npm run browserTest",
+    "prepack": "npm run build"
   },
   "dependencies": {
     "crypto-js": "^3.1.9-1"
