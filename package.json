--- conflicted
+++ resolved
@@ -2,11 +2,7 @@
   "name": "m800-sip.js",
   "title": "SIP.js",
   "description": "A simple, intuitive, and powerful JavaScript signaling library",
-<<<<<<< HEAD
-  "version": "0.11.3",
-=======
   "version": "0.11.4",
->>>>>>> f1e8ea72
   "main": "dist/sip.js",
   "browser": {
     "./src/environment.js": "./src/environment_browser.js"
@@ -33,15 +29,6 @@
     "babel-core": "^6.26.0",
     "babel-loader": "^7.1.2",
     "babel-preset-env": "^1.6.1",
-<<<<<<< HEAD
-    "eslint": "^4.9.0",
-    "jasmine-core": "^3.1.0",
-    "karma": "^2.0.2",
-    "karma-chrome-launcher": "^2.2.0",
-    "karma-cli": "^1.0.1",
-    "karma-jasmine": "^1.1.0",
-    "karma-jasmine-html-reporter": "^1.2.0",
-=======
     "eslint": "^5.4.0",
     "jasmine-core": "^3.2.1",
     "karma": "^3.0.0",
@@ -49,17 +36,11 @@
     "karma-cli": "^1.0.1",
     "karma-jasmine": "^1.1.0",
     "karma-jasmine-html-reporter": "^1.3.1",
->>>>>>> f1e8ea72
     "karma-mocha-reporter": "^2.2.5",
     "karma-webpack": "^3.0.0",
     "pegjs": "^0.10.0",
     "pegjs-loader": "^0.5.4",
-<<<<<<< HEAD
-    "uglifyjs-webpack-plugin": "^1.2.5",
-    "webpack": "^4.16.0",
-=======
     "webpack": "^4.19.0",
->>>>>>> f1e8ea72
     "webpack-cli": "^3.0.8"
   },
   "engines": {
@@ -75,12 +56,8 @@
     "browserTest": "sleep 2 && open http://0.0.0.0:9876/debug.html & karma start --reporters kjhtml --no-single-run",
     "commandLineTest": "karma start --reporters mocha --browsers ChromeHeadless --single-run",
     "buildAndTest": "npm run build && npm run commandLineTest",
-<<<<<<< HEAD
     "buildAndBrowserTest": "npm run build && npm run browserTest",
     "prepack": "npm run build"
-=======
-    "buildAndBrowserTest": "npm run build && npm run browserTest"
->>>>>>> f1e8ea72
   },
   "dependencies": {
     "crypto-js": "^3.1.9-1"
