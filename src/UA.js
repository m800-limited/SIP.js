--- conflicted
+++ resolved
@@ -178,13 +178,8 @@
     this.start();
   }
 
-<<<<<<< HEAD
-  if (typeof global.addEventListener === 'function') {
-    global.addEventListener('unload', this.stop.bind(this));
-=======
   if (typeof environment.addEventListener === 'function') {
     environment.addEventListener('unload', this.stop.bind(this));
->>>>>>> 50c119b4
   }
 };
 UA.prototype = Object.create(SIP.EventEmitter.prototype);
@@ -244,13 +239,6 @@
  *
  */
 UA.prototype.invite = function(target, options) {
-<<<<<<< HEAD
-  options = options || {};
-  options = SIP.Utils.desugarSessionOptions(options);
-  SIP.Utils.optionsOverride(options, 'media', 'mediaConstraints', true, this.logger);
-
-=======
->>>>>>> 50c119b4
   var context = new SIP.InviteClientContext(this, target, options);
 
   this.afterConnected(context.invite.bind(context));
@@ -1122,10 +1110,7 @@
       "hackViaTcp", // false.
       "hackIpInContact", //false
       "hackWssInTransport", //false
-<<<<<<< HEAD
-=======
       "iceCheckingTimeout",
->>>>>>> 50c119b4
       "instanceId",
       "noAnswerTimeout", // 30 seconds.
       "password",
@@ -1302,8 +1287,6 @@
       }
     },
 
-<<<<<<< HEAD
-=======
     iceCheckingTimeout: function(iceCheckingTimeout) {
       if(SIP.Utils.isDecimal(iceCheckingTimeout)) {
         if (iceCheckingTimeout < 500) {
@@ -1313,7 +1296,6 @@
       }
     },
 
->>>>>>> 50c119b4
     hackWssInTransport: function(hackWssInTransport) {
       if (typeof hackWssInTransport === 'boolean') {
         return hackWssInTransport;
