"use strict";
/**
 * @fileoverview Exceptions
 */

/**
 * SIP Exceptions.
 * @augments SIP
 */
module.exports = {
  ConfigurationError: (function(){
    var exception = function(parameter, value) {
      this.code = 1;
      this.name = 'CONFIGURATION_ERROR';
      this.parameter = parameter;
      this.value = value;
      this.message = (!this.value)? 'Missing parameter: '+ this.parameter : 'Invalid value '+ JSON.stringify(this.value) +' for parameter "'+ this.parameter +'"';
    };
    exception.prototype = new Error();
    return exception;
  }()),

  InvalidStateError: (function(){
    var exception = function(status) {
      this.code = 2;
      this.name = 'INVALID_STATE_ERROR';
      this.status = status;
      this.message = 'Invalid status: ' + status;
    };
    exception.prototype = new Error();
    return exception;
  }()),

  NotSupportedError: (function(){
    var exception = function(message) {
      this.code = 3;
      this.name = 'NOT_SUPPORTED_ERROR';
      this.message = message;
    };
    exception.prototype = new Error();
    return exception;
  }()),

  // Deprecated
  GetDescriptionError: (function(){
    var exception = function(message) {
      this.code = 4;
      this.name = 'GET_DESCRIPTION_ERROR';
      this.message = message;
    };
    exception.prototype = new Error();
    return exception;
  }()),

  RenegotiationError: (function(){
    var exception = function(message) {
      this.code = 5;
      this.name = 'RENEGOTIATION_ERROR';
      this.message = message;
    };
    exception.prototype = new Error();
    return exception;
  }()),

  MethodParameterError: (function(){
    var exception = function(method, parameter, value) {
      this.code = 6;
      this.name = 'METHOD_PARAMETER_ERROR';
      this.method = method;
      this.parameter = parameter;
      this.value = value;
      this.message = (!this.value)? 'Missing parameter: '+ this.parameter : 'Invalid value '+ JSON.stringify(this.value) +' for parameter "'+ this.parameter +'"';
    };
    exception.prototype = new Error();
    return exception;
  }()),

  TransportError: (function(){
    var exception = function(message) {
      this.code = 7;
      this.name = 'TRANSPORT_ERROR';
      this.message = message;
    };
    exception.prototype = new Error();
    return exception;
  }()),
<<<<<<< HEAD
=======

  SessionDescriptionHandlerError: (function(){
    var exception = function(method, error, message) {
      this.code = 8;
      this.name = 'SESSION_DESCRIPTION_HANDLER_ERROR';
      this.method = method;
      this.error = error;
      this.message = message || 'Error with Session Description Handler';
    };
    exception.prototype = new Error();
    return exception;
  }()),
>>>>>>> f1e8ea72
};<|MERGE_RESOLUTION|>--- conflicted
+++ resolved
@@ -84,8 +84,6 @@
     exception.prototype = new Error();
     return exception;
   }()),
-<<<<<<< HEAD
-=======
 
   SessionDescriptionHandlerError: (function(){
     var exception = function(method, error, message) {
@@ -98,5 +96,4 @@
     exception.prototype = new Error();
     return exception;
   }()),
->>>>>>> f1e8ea72
 };