--- conflicted
+++ resolved
@@ -94,19 +94,14 @@
 // SIP URI
 //=======================
 
-<<<<<<< HEAD
 // [maaii] Make sure parser parse `userinfo` first which is delimited by "@" and fall back to tel
 // which looks for a strict international tel format so that uri with phone number will not always
 // falls into telephone branch, e.g. when user id is in the format of `${phone}@{domain}`
 
 // [maaii] Add support for `tel:+yyyxxxxxxxx` telephone uri
 SIP_URI_noparams  = uri_scheme ":"  (userinfo / tel) ? hostport {
-                        options.data.uri = new options.SIP.URI(options.data.scheme, options.data.user, options.data.host, options.data.port);
-=======
-SIP_URI_noparams  = uri_scheme ":"  userinfo ? hostport {
                         options = options || { data: {}};
                         options.data.uri = new URI(options.data.scheme, options.data.user, options.data.host, options.data.port);
->>>>>>> e87cdf44
                         delete options.data.scheme;
                         delete options.data.user;
                         delete options.data.host;
@@ -114,15 +109,10 @@
                         delete options.data.port;
                       }
 
-<<<<<<< HEAD
 // [maaii] Add support for `tel:+yyyxxxxxxxx` telephone uri
 SIP_URI         = uri_scheme ":"  (userinfo / tel) ? hostport ? uri_parameters ? headers ? {
-                        options.data.uri = new options.SIP.URI(options.data.scheme, options.data.user, options.data.host, options.data.port, options.data.uri_params, options.data.uri_headers);
-=======
-SIP_URI         = uri_scheme ":"  userinfo ? hostport uri_parameters headers ? {
                         options = options || { data: {}};
                         options.data.uri = new URI(options.data.scheme, options.data.user, options.data.host, options.data.port, options.data.uri_params, options.data.uri_headers);
->>>>>>> e87cdf44
                         delete options.data.scheme;
                         delete options.data.user;
                         delete options.data.host;
@@ -133,16 +123,13 @@
                         if (options.startRule === 'SIP_URI') { options.data = options.data.uri;}
                       }
 
-<<<<<<< HEAD
 tel             = "+" DIGIT* {
+                    options = options || { data: {}};
                     options.data.user = decodeURIComponent(text());
 }
 
 uri_scheme      = uri_scheme:  ( "sips"i / "sip"i / "tel"i ) {
-=======
-uri_scheme      = uri_scheme:  ( "sips"i / "sip"i ) {
                     options = options || { data: {}};
->>>>>>> e87cdf44
                     options.data.scheme = uri_scheme; }
 
 userinfo        = user (":" password)? "@" {
